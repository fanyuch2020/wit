#!/usr/bin/env python3

import sys
from pathlib import Path
from pprint import pformat
from .gitrepo import GitCommitNotFound
from .manifest import Manifest
from .dependency import Dependency
from .lock import LockFile
from .common import WitUserError, error, passbyval
from .witlogger import getLogger

log = getLogger()


# TODO: hide the stacktrace when not debugging
class NotAncestorError(WitUserError):
    def __init__(self, orig_child: Dependency, old_child: Dependency):
        self.orig_child = orig_child
        self.old_child = old_child

    def __str__(self):
        # orig is later in time because we traverse the queue backwards in time
        assert self.orig_child.name == self.old_child.name
        child_name = self.old_child.name

        orig_parent = self.orig_child.dependents[0].dependents[0]
        old_parent = self.old_child.dependents[0].dependents[0]
        return ("\n\nAncestry error:\n"
                "'{orig_parent_name}' and '{old_parent_name}' both depend on '{child_name}':\n"
                "    {orig_parent_tag} depends on "
                "{orig_child_tag}\n"
                "    {old_parent_tag} depends on "
                "{old_child_tag}\n\n"
                "Although {orig_child_tag} is newer than "
                "{old_child_tag},\n{orig_child_tag} is not "
                "a descendent of {old_child_tag}.\n\n"
                "Therefore, there is no guarantee that "
                "the dependee needed by {old_parent_tag} will be satisfied "
                "by the dependee needed by {orig_parent_tag}."
                "".format(
                    orig_parent_name=orig_parent.name,
                    old_parent_name=old_parent.name,

                    orig_parent_tag=orig_parent.tag(),
                    old_parent_tag=old_parent.tag(),

                    child_name=child_name,
                    orig_child_tag=self.orig_child.tag(),
                    old_child_tag=self.old_child.tag(),
                ))


class PackageNotInWorkspaceError(WitUserError):
    pass


class WorkSpace:
    MANIFEST = "wit-workspace.json"
    LOCK = "wit-lock.json"

    def __init__(self, root, repo_paths):
        self.root = root
        self.repo_paths = repo_paths
        self.manifest = self._load_manifest()
        self.lock = self._load_lockfile()

    def tag(self):
        return "root"

    def get_id(self):
        return "root"

    @classmethod
    def create(cls, name, repo_paths):
        """Create a wit workspace on disk with the appropriate json files"""
        root = Path.cwd() / name
        manifest_path = cls._manifest_path(root)
        if root.exists():
            log.info("Using existing directory [{}]".format(str(root)))

            (root/'.wit').mkdir()
            if manifest_path.exists():
                log.error("Manifest file [{}] already exists.".format(manifest_path))
                sys.exit(1)
        else:
            log.info("Creating new workspace [{}]".format(str(root)))
            try:
                root.mkdir()
                (root/'.wit').mkdir()
            except Exception as e:
                log.error("Unable to create workspace [{}]: {}".format(str(root), e))
                sys.exit(1)

        manifest = Manifest([])
        manifest.write(manifest_path)

        lockfile = LockFile([])
        lockfile.write(cls._lockfile_path(root))

        return WorkSpace(root, repo_paths)

    def _load_manifest(self):
        return Manifest.read_manifest(self.manifest_path())

    def _load_lockfile(self):
        return LockFile.read(self.root, self.repo_paths, self.lockfile_path())

    @classmethod
    def _manifest_path(cls, root):
        return root / cls.MANIFEST

    def manifest_path(self):
        return WorkSpace._manifest_path(self.root)

    @classmethod
    def _lockfile_path(cls, path):
        return path / cls.LOCK

    def lockfile_path(self):
        return WorkSpace._lockfile_path(self.root)

    @staticmethod
    def find(start, repo_paths):
        cwd = start.resolve()
        for p in ([cwd] + list(cwd.parents)):
            manifest_path = WorkSpace._manifest_path(p)
            log.debug("Checking [{}]".format(manifest_path))
            if Path(manifest_path).is_file():
                log.debug("Found workspace at [{}]".format(p))
                return WorkSpace(p, repo_paths)

        raise FileNotFoundError("Couldn't find workspace file")

    def resolve(self, force_root=False):
        source_map, packages, queue = self.resolve_deps(self.root, self.repo_paths, force_root,
                                                        {}, {}, [])
        while queue:
            commit_time, dep = queue.pop()
            log.debug("{} {}".format(commit_time, dep))

            name = dep.package.name
            if name in packages:
                package = packages[name]
                if not package.repo.is_ancestor(dep.revision, package.theory_revision):
                    raise NotAncestorError(package.dependents[0], dep)
                continue

            packages[dep.name] = dep.package

            source_map, packages, queue = dep.resolve_deps(self.root, self.repo_paths, force_root,
                                                           source_map, packages, queue)
        return packages

    @passbyval
    def resolve_deps(self, wsroot, repo_paths, force_root, source_map, packages, queue):
        for dep in self.manifest.packages:
            dep.load_package(wsroot, repo_paths, packages, force_root)
            source_map[dep.name] = dep.source

            commit_time = dep.get_commit_time()
            queue.append((commit_time, dep))

        queue.sort(key=lambda tup: tup[0])

        return source_map, packages, queue

    def checkout(self, packages):
        lock_packages = []
        for name in packages:
            package = packages[name]
            package.checkout(self.root)
            lock_packages.append(package)

        new_lock = LockFile(lock_packages)
        new_lock_path = WorkSpace._lockfile_path(self.root)
        new_lock.write(new_lock_path)
        self.lock = new_lock

    def set_repo_path(self, repo_path):
        if repo_path is not None:
            self.repo_paths = repo_path.split(" ")
        else:
            self.repo_paths = []

    def add_package(self, tag) -> None:
        source, revision = tag
        dep = Dependency(None, source, revision)

        if self.manifest.contains_package(dep.name):
            error("Manifest already contains package {}".format(dep.name))

        # resolve tags
        dep.load_package(self.root, self.repo_paths, {}, False)

        log.info("Added '{}' to workspace at '{}'".format(dep.package.source, dep.revision))
        self.manifest.add_package(dep)

        log.debug('my manifest_path = {}'.format(self.manifest_path()))
        self.manifest.write(self.manifest_path())

    def get_dependency(self, name: str):
        return self.lock.get_package(name)

    def update_package(self, tag) -> None:
        tag_source, tag_revision = tag
        new_dep = Dependency(None, tag_source, tag_revision)

        if not (self.root/new_dep.name).exists():
            msg = "Cannot update package '{}'".format(new_dep.name)
            if self.lock.contains_package(new_dep.name):
                msg = msg + ", while it exists, it has not been added!"
            else:
                msg = msg + " as it does not exist in the workspace!"
            raise PackageNotInWorkspaceError(msg)

        new_dep.load_package(self.root, self.repo_paths, {}, True)

        old = self.manifest.get_package(new_dep.name)  # type: Dependency
        old.load_package(self.root, self.repo_paths, {}, True)

        # See if the commit exists
<<<<<<< HEAD
        if not old.package.repo.has_commit(new_dep.revision):
            raise GitCommitNotFound(msg)

        if old.revision == new_dep.revision:
=======
        rev = pkg.revision
        if not old.has_commit(rev):
            # Try origin
            rev = "origin/{}".format(rev)
            if not old.has_commit(rev):
                msg = "Package '{}' contains neither '{}' nor '{}'".format(
                        old.name, pkg.revision, rev)
                raise GitCommitNotFound(msg)

        rev = old.get_commit(rev)
        needs_wit_update = rev != old.revision
        if old.has_commit(pkg.revision) and old.revision == old.get_commit(pkg.revision):
>>>>>>> 9d7a8b58
            log.warn("Updating '{}' to the same revision it already is!".format(old.name))

        # Update and write manifest
        self.manifest.update_package(new_dep)
        self.manifest.write(self.manifest_path())
<<<<<<< HEAD
        log.info("Updated package '{}' to '{}', don't forget to run 'wit update'!"
                 .format(old.name, new_dep.revision))
=======
        log.info("Updated package '{}' to '{}'".format(old.name, old.revision))

        if needs_wit_update:
            log.info("Don't forget to run 'wit update'!")

    def repo_status(self, source):
        raise NotImplementedError
>>>>>>> 9d7a8b58

    # Enable prettyish-printing of the class
    def __repr__(self):
        return pformat(vars(self), indent=4, width=1)


if __name__ == '__main__':
    import doctest
    doctest.testmod()<|MERGE_RESOLUTION|>--- conflicted
+++ resolved
@@ -204,6 +204,7 @@
 
     def update_package(self, tag) -> None:
         tag_source, tag_revision = tag
+        tag_revision = tag_revision or "HEAD"
         new_dep = Dependency(None, tag_source, tag_revision)
 
         if not (self.root/new_dep.name).exists():
@@ -217,45 +218,29 @@
         new_dep.load_package(self.root, self.repo_paths, {}, True)
 
         old = self.manifest.get_package(new_dep.name)  # type: Dependency
+        if old is None:
+            log.error("Package {} not in wit-manifest.json".format(new_dep.name))
+            log.error("Did you mean to run 'wit update-dep'?")
+            sys.exit(1)
         old.load_package(self.root, self.repo_paths, {}, True)
 
+        tag_revision = old.package.repo.get_commit(tag_revision)
+
         # See if the commit exists
-<<<<<<< HEAD
         if not old.package.repo.has_commit(new_dep.revision):
             raise GitCommitNotFound(msg)
 
-        if old.revision == new_dep.revision:
-=======
-        rev = pkg.revision
-        if not old.has_commit(rev):
-            # Try origin
-            rev = "origin/{}".format(rev)
-            if not old.has_commit(rev):
-                msg = "Package '{}' contains neither '{}' nor '{}'".format(
-                        old.name, pkg.revision, rev)
-                raise GitCommitNotFound(msg)
-
-        rev = old.get_commit(rev)
-        needs_wit_update = rev != old.revision
-        if old.has_commit(pkg.revision) and old.revision == old.get_commit(pkg.revision):
->>>>>>> 9d7a8b58
+        if old.revision == tag_revision:
             log.warn("Updating '{}' to the same revision it already is!".format(old.name))
+        else:
+            log.info("Updated package '{}' to '{}'".format(old.name, new_dep.revision))
 
         # Update and write manifest
         self.manifest.update_package(new_dep)
         self.manifest.write(self.manifest_path())
-<<<<<<< HEAD
-        log.info("Updated package '{}' to '{}', don't forget to run 'wit update'!"
-                 .format(old.name, new_dep.revision))
-=======
-        log.info("Updated package '{}' to '{}'".format(old.name, old.revision))
-
-        if needs_wit_update:
+
+        if tag_revision != self.lock.get_package(new_dep.name).theory_revision:
             log.info("Don't forget to run 'wit update'!")
-
-    def repo_status(self, source):
-        raise NotImplementedError
->>>>>>> 9d7a8b58
 
     # Enable prettyish-printing of the class
     def __repr__(self):
